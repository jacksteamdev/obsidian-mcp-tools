--- conflicted
+++ resolved
@@ -45,21 +45,6 @@
   interval(200).pipe(
     takeUntil(timer(5000)),
     map((): Dependencies["smart-connections"] => {
-<<<<<<< HEAD
-      // Try window.SmartSearch first (works on some platforms)
-      let api = window.SmartSearch;
-      
-      // Fallback to plugin system (fixes Linux issue)
-      if (!api) {
-        const smartConnectionsPlugin = plugin.app.plugins.plugins["smart-connections"];
-        if (smartConnectionsPlugin?.env) {
-          api = smartConnectionsPlugin.env;
-          // Cache it for future use
-          window.SmartSearch = api;
-        }
-      }
-      
-=======
       const smartConnectionsPlugin = plugin.app.plugins.plugins["smart-connections"] as any;
       
       // Check for Smart Connections v3.0+ (uses smart environment)
@@ -118,9 +103,16 @@
         };
       }
       
-      // Fallback to legacy Smart Connections v2.x (window.SmartSearch)
-      const legacyApi = window.SmartSearch;
->>>>>>> d872ea4b
+      // Try window.SmartSearch first (works on some platforms for v2.x)
+      let legacyApi = window.SmartSearch;
+      
+      // Fallback to plugin system (fixes Linux/cross-platform detection issues)
+      if (!legacyApi && smartConnectionsPlugin?.env) {
+        legacyApi = smartConnectionsPlugin.env;
+        // Cache it for future use
+        window.SmartSearch = legacyApi;
+      }
+      
       return {
         id: "smart-connections",
         name: "Smart Connections",
